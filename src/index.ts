import * as Konva from './internals';

<<<<<<< HEAD
export default Konva;
=======
const Konva: any = KonvaInternals;

Konva.enableTrace = false;
Konva.traceArrMax = 100;
Konva.listenClickTap = false;
Konva.inDblClickWindow = false;

/**
 * Global pixel ratio configuration. KonvaJS automatically detect pixel ratio of current device.
 * But you may override such property, if you want to use your value.
 * @property pixelRatio
 * @default undefined
 * @name pixelRatio
 * @memberof Konva
 * @example
 * Konva.pixelRatio = 1;
 */
Konva.pixelRatio = undefined;

/**
 * Drag distance property. If you start to drag a node you may want to wait until pointer is moved to some distance from start point,
 * only then start dragging. Default is 3px.
 * @property dragDistance
 * @default 0
 * @memberof Konva
 * @example
 * Konva.dragDistance = 10;
 */
Konva.dragDistance = 3;
/**
 * Use degree values for angle properties. You may set this property to false if you want to use radiant values.
 * @property angleDeg
 * @default true
 * @memberof Konva
 * @example
 * node.rotation(45); // 45 degrees
 * Konva.angleDeg = false;
 * node.rotation(Math.PI / 2); // PI/2 radian
 */
Konva.angleDeg = true;
/**
 * Show different warnings about errors or wrong API usage
 * @property showWarnings
 * @default true
 * @memberof Konva
 * @example
 * Konva.showWarnings = false;
 */
Konva.showWarnings = true;

Konva.glob.Konva = Konva;

export default KonvaInternals;
>>>>>>> 81b71d76
<|MERGE_RESOLUTION|>--- conflicted
+++ resolved
@@ -1,59 +1,5 @@
 import * as Konva from './internals';
-
-<<<<<<< HEAD
-export default Konva;
-=======
-const Konva: any = KonvaInternals;
-
-Konva.enableTrace = false;
-Konva.traceArrMax = 100;
-Konva.listenClickTap = false;
-Konva.inDblClickWindow = false;
-
-/**
- * Global pixel ratio configuration. KonvaJS automatically detect pixel ratio of current device.
- * But you may override such property, if you want to use your value.
- * @property pixelRatio
- * @default undefined
- * @name pixelRatio
- * @memberof Konva
- * @example
- * Konva.pixelRatio = 1;
- */
-Konva.pixelRatio = undefined;
-
-/**
- * Drag distance property. If you start to drag a node you may want to wait until pointer is moved to some distance from start point,
- * only then start dragging. Default is 3px.
- * @property dragDistance
- * @default 0
- * @memberof Konva
- * @example
- * Konva.dragDistance = 10;
- */
-Konva.dragDistance = 3;
-/**
- * Use degree values for angle properties. You may set this property to false if you want to use radiant values.
- * @property angleDeg
- * @default true
- * @memberof Konva
- * @example
- * node.rotation(45); // 45 degrees
- * Konva.angleDeg = false;
- * node.rotation(Math.PI / 2); // PI/2 radian
- */
-Konva.angleDeg = true;
-/**
- * Show different warnings about errors or wrong API usage
- * @property showWarnings
- * @default true
- * @memberof Konva
- * @example
- * Konva.showWarnings = false;
- */
-Konva.showWarnings = true;
 
 Konva.glob.Konva = Konva;
 
-export default KonvaInternals;
->>>>>>> 81b71d76
+export default Konva;