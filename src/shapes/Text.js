///////////////////////////////////////////////////////////////////////
//  Text
///////////////////////////////////////////////////////////////////////
/**
 * Text constructor
 * @constructor
 * @augments Kinetic.Shape
 * @param {Object} config
 */
Kinetic.Text = function(config) {
    this._initText(config);
};

Kinetic.Text.prototype = {
    _initText: function(config) {
        this.setDefaultAttrs({
            fontFamily: 'Calibri',
            text: '',
            fontSize: 12,
            align: 'left',
            verticalAlign: 'top',
            fontStyle: 'normal',
            padding: 0,
            width: 'auto',
            height: 'auto',
            detectionType: 'path',
            cornerRadius: 0,
            lineHeight: 1.2
        });

        this.dummyCanvas = document.createElement('canvas');
        this.shapeType = "Text";

        config.drawFunc = this.drawFunc;
        // call super constructor
        Kinetic.Shape.call(this, config);

        // update text data for certain attr changes
        var attrs = ['fontFamily', 'fontSize', 'fontStyle', 'padding', 'align', 'lineHeight', 'text', 'width', 'height'];
        var that = this;
        for(var n = 0; n < attrs.length; n++) {
            var attr = attrs[n];
            this.on(attr + 'Change.kinetic', that._setTextData);
        }
        that._setTextData();
    },
    drawFunc: function(context) {
        // draw rect
        context.beginPath();
        var boxWidth = this.getBoxWidth();
        var boxHeight = this.getBoxHeight();

        if(this.attrs.cornerRadius === 0) {
            // simple rect - don't bother doing all that complicated maths stuff.
            context.rect(0, 0, boxWidth, boxHeight);
        }
        else {
            // arcTo would be nicer, but browser support is patchy (Opera)
            context.moveTo(this.attrs.cornerRadius, 0);
            context.lineTo(boxWidth - this.attrs.cornerRadius, 0);
            context.arc(boxWidth - this.attrs.cornerRadius, this.attrs.cornerRadius, this.attrs.cornerRadius, Math.PI * 3 / 2, 0, false);
            context.lineTo(boxWidth, boxHeight - this.attrs.cornerRadius);
            context.arc(boxWidth - this.attrs.cornerRadius, boxHeight - this.attrs.cornerRadius, this.attrs.cornerRadius, 0, Math.PI / 2, false);
            context.lineTo(this.attrs.cornerRadius, boxHeight);
            context.arc(this.attrs.cornerRadius, boxHeight - this.attrs.cornerRadius, this.attrs.cornerRadius, Math.PI / 2, Math.PI, false);
            context.lineTo(0, this.attrs.cornerRadius);
            context.arc(this.attrs.cornerRadius, this.attrs.cornerRadius, this.attrs.cornerRadius, Math.PI, Math.PI * 3 / 2, false);
        }
        context.closePath();

        this.fill(context);
        this.stroke(context);
        /*
         * draw text
         */
        var p = this.attrs.padding;
        var lineHeightPx = this.attrs.lineHeight * this.getTextHeight();
        var textArr = this.textArr;

        context.font = this.attrs.fontStyle + ' ' + this.attrs.fontSize + 'pt ' + this.attrs.fontFamily;
        context.textBaseline = 'middle';
        context.textAlign = 'left';
        context.save();
        context.translate(p, 0);
        context.translate(0, p + this.getTextHeight() / 2);

        // draw text lines
        var appliedShadow = this.appliedShadow;
        for(var n = 0; n < textArr.length; n++) {
            var text = textArr[n];
            /*
             * need to reset appliedShadow flag so that shadows
             * are appropriately applied to each line of text
             */
            this.appliedShadow = appliedShadow;

            // horizontal alignment
            context.save();
            if(this.attrs.align === 'right') {
                context.translate(this.getBoxWidth() - this._getTextSize(text).width - p * 2, 0);
            }
            else if(this.attrs.align === 'center') {
                context.translate((this.getBoxWidth() - this._getTextSize(text).width - p * 2) / 2, 0);
            }

            this.fillText(context, text);
            this.strokeText(context, text);
            context.restore();

            context.translate(0, lineHeightPx);
        }
        context.restore();
    },
    /**
	 * set text
	 * @name setText
	 * @methodOf Kinetic.Text.prototype
	 * @param {String} text
	 */
	setText: function(text) {
		var str = Kinetic.Type._isString(text) ? text : text.toString();
		this.setAttr('text', str);
	},
    /**
     * get box width
     * @name getBoxWidth
     * @methodOf Kinetic.Text.prototype
     */
    getBoxWidth: function() {
        return this.attrs.width === 'auto' ? this.getTextWidth() + this.attrs.padding * 2 : this.attrs.width;
    },
    /**
     * get box height
     * @name getBoxHeight
     * @methodOf Kinetic.Text.prototype
     */
    getBoxHeight: function() {
        return this.attrs.height === 'auto' ? (this.getTextHeight() * this.textArr.length * this.attrs.lineHeight) + this.attrs.padding * 2 : this.attrs.height;
    },
    /**
     * get text width in pixels
     * @name getTextWidth
     * @methodOf Kinetic.Text.prototype
     */
    getTextWidth: function() {
        return this.textWidth;
    },
    /**
     * get text height in pixels
     * @name getTextHeight
     * @methodOf Kinetic.Text.prototype
     */
    getTextHeight: function() {
        return this.textHeight;
    },
    _getTextSize: function(text) {
        var dummyCanvas = this.dummyCanvas;
        var context = dummyCanvas.getContext('2d');

        context.save();
        context.font = this.attrs.fontStyle + ' ' + this.attrs.fontSize + 'pt ' + this.attrs.fontFamily;
        var metrics = context.measureText(text);
        context.restore();
        return {
            width: metrics.width,
            height: parseInt(this.attrs.fontSize, 10)
        };
    },
    /**
     * set text data.  wrap logic and width and height setting occurs
     * here
     */
    _setTextData: function() {
        var charArr = this.attrs.text.split('');
        var arr = [];
        var row = 0;
        var addLine = true;
        this.textWidth = 0;
        this.textHeight = this._getTextSize(this.attrs.text).height;
        var lineHeightPx = this.attrs.lineHeight * this.textHeight;
        while(charArr.length > 0 && addLine && (this.attrs.height === 'auto' || lineHeightPx * (row + 1) < this.attrs.height - this.attrs.padding * 2)) {
            var index = 0;
            var line = undefined;
            addLine = false;

            while(index < charArr.length) {
                if(charArr.indexOf('\n') === index) {
                    // remove newline char
                    charArr.splice(index, 1);
                    line = charArr.splice(0, index).join('');
                    break;
                }

                // if line exceeds inner box width
                var lineArr = charArr.slice(0, index);
                if(this.attrs.width !== 'auto' && this._getTextSize(lineArr.join('')).width > this.attrs.width - this.attrs.padding * 2) {
                    /*
                     * if a single character is too large to fit inside
                     * the text box width, then break out of the loop
                     * and stop processing
                     */
                    if(index == 0) {
                        break;
                    }
                    var lastSpace = lineArr.lastIndexOf(' ');
                    var lastDash = lineArr.lastIndexOf('-');
                    var wrapIndex = Math.max(lastSpace, lastDash);
                    if(wrapIndex >= 0) {
                        line = charArr.splice(0, 1 + wrapIndex).join('');
                        break;
                    }
                    /*
                     * if not able to word wrap based on space or dash,
                     * go ahead and wrap in the middle of a word if needed
                     */
                    line = charArr.splice(0, index).join('');
                    break;
                }
                index++;

                // if the end is reached
                if(index === charArr.length) {
                    line = charArr.splice(0, index).join('');
                }
            }
            this.textWidth = Math.max(this.textWidth, this._getTextSize(line).width);
            if(line !== undefined) {
                arr.push(line);
                addLine = true;
            }
            row++;
        }
        this.textArr = arr;
    }
};
Kinetic.Global.extend(Kinetic.Text, Kinetic.Shape);

// add getters setters
Kinetic.Node.addGettersSetters(Kinetic.Text, ['fontFamily', 'fontSize', 'fontStyle', 'textFill', 'textStroke', 'textStrokeWidth', 'padding', 'align', 'lineHeight']);
Kinetic.Node.addGetters(Kinetic.Text, ['text']);
/**
 * set font family
 * @name setFontFamily
 * @methodOf Kinetic.Text.prototype
 * @param {String} fontFamily
 */

/**
 * set font size
 * @name setFontSize
 * @methodOf Kinetic.Text.prototype
 * @param {int} fontSize
 */

/**
 * set font style.  Can be "normal", "italic", or "bold".  "normal" is the default.
 * @name setFontStyle
 * @methodOf Kinetic.Text.prototype
 * @param {String} fontStyle
 */

/**
 * set text fill color
 * @name setTextFill
 * @methodOf Kinetic.Text.prototype
 * @param {String} textFill
 */

/**
 * set text stroke color
 * @name setFontStroke
 * @methodOf Kinetic.Text.prototype
 * @param {String} textStroke
 */

/**
 * set text stroke width
 * @name setTextStrokeWidth
 * @methodOf Kinetic.Text.prototype
 * @param {int} textStrokeWidth
 */

/**
 * set padding
 * @name setPadding
 * @methodOf Kinetic.Text.prototype
 * @param {int} padding
 */

/**
 * set horizontal align of text
 * @name setAlign
 * @methodOf Kinetic.Text.prototype
 * @param {String} align align can be 'left', 'center', or 'right'
 */

/**
 * set line height
 * @name setLineHeight
 * @methodOf Kinetic.Text.prototype
 * @param {Number} lineHeight default is 1.2
 */

/**
<<<<<<< HEAD
 * set shadow of text or textbox
 * @name setShadow
 * @methodOf Kinetic.Text.prototype
 * @param {Object} config
=======
 * set width of text box
 * @name setWidth
 * @methodOf Kinetic.Text.prototype
 * @param {Number} width
 */

/**
 * set height of text box
 * @name setHeight
 * @methodOf Kinetic.Text.prototype
 * @param {Number} height
>>>>>>> b025767a
 */

/**
 * get font family
 * @name getFontFamily
 * @methodOf Kinetic.Text.prototype
 */

/**
 * get font size
 * @name getFontSize
 * @methodOf Kinetic.Text.prototype
 */

/**
 * get font style
 * @name getFontStyle
 * @methodOf Kinetic.Text.prototype
 */

/**
 * get text fill color
 * @name getTextFill
 * @methodOf Kinetic.Text.prototype
 */

/**
 * get text stroke color
 * @name getTextStroke
 * @methodOf Kinetic.Text.prototype
 */

/**
 * get text stroke width
 * @name getTextStrokeWidth
 * @methodOf Kinetic.Text.prototype
 */

/**
 * get padding
 * @name getPadding
 * @methodOf Kinetic.Text.prototype
 */

/**
 * get horizontal align
 * @name getAlign
 * @methodOf Kinetic.Text.prototype
 */

/**
 * get line height
 * @name getLineHeight
 * @methodOf Kinetic.Text.prototype
 */

/**
 * get text
 * @name getText
 * @methodOf Kinetic.Text.prototype
 */

/**
<<<<<<< HEAD
 * get shadow of text or textbox
 * @name getShadow
=======
 * get width of text box
 * @name getWidth
 * @methodOf Kinetic.Text.prototype
 */

/**
 * get height of text box
 * @name getHeight
>>>>>>> b025767a
 * @methodOf Kinetic.Text.prototype
 */<|MERGE_RESOLUTION|>--- conflicted
+++ resolved
@@ -302,27 +302,6 @@
  */
 
 /**
-<<<<<<< HEAD
- * set shadow of text or textbox
- * @name setShadow
- * @methodOf Kinetic.Text.prototype
- * @param {Object} config
-=======
- * set width of text box
- * @name setWidth
- * @methodOf Kinetic.Text.prototype
- * @param {Number} width
- */
-
-/**
- * set height of text box
- * @name setHeight
- * @methodOf Kinetic.Text.prototype
- * @param {Number} height
->>>>>>> b025767a
- */
-
-/**
  * get font family
  * @name getFontFamily
  * @methodOf Kinetic.Text.prototype
@@ -380,21 +359,4 @@
  * get text
  * @name getText
  * @methodOf Kinetic.Text.prototype
- */
-
-/**
-<<<<<<< HEAD
- * get shadow of text or textbox
- * @name getShadow
-=======
- * get width of text box
- * @name getWidth
- * @methodOf Kinetic.Text.prototype
- */
-
-/**
- * get height of text box
- * @name getHeight
->>>>>>> b025767a
- * @methodOf Kinetic.Text.prototype
  */