--- conflicted
+++ resolved
@@ -3,11 +3,7 @@
  * http://www.kineticjs.com/
  * Copyright 2012, Eric Rowell
  * Licensed under the MIT or GPL Version 2 licenses.
-<<<<<<< HEAD
  * Date: Oct 10 2012
-=======
- * Date: Oct 07 2012
->>>>>>> b025767a
  *
  * Copyright (C) 2011 - 2012 by Eric Rowell
  *
@@ -2445,27 +2441,8 @@
  */
 
 /**
-<<<<<<< HEAD
- * set width
- * @name setWidth
- * @methodOf Kinetic.Node.prototype
- * @param {Number} width
- */
-
-/**
- * set height
- * @name setHeight
- * @methodOf Kinetic.Node.prototype
- * @param {Number} height
- */
-
-/**
- * get scale
- * @name getScale
-=======
  * set visible
  * @name setVisible
->>>>>>> b025767a
  * @methodOf Kinetic.Node.prototype
  * @param {Boolean} visible
  */
@@ -4483,39 +4460,9 @@
         this.stroke(context);
     }
 };
+
 Kinetic.Global.extend(Kinetic.Rect, Kinetic.Shape);
-<<<<<<< HEAD
-=======
-
-// add getters setters
-Kinetic.Node.addGettersSetters(Kinetic.Rect, ['width', 'height']);
-
-/**
- * set width
- * @name setWidth
- * @methodOf Kinetic.Rect.prototype
- * @param {Number} width
- */
-
-/**
- * set height
- * @name setHeight
- * @methodOf Kinetic.Rect.prototype
- * @param {Number} height
- */
-
-/**
- * get width
- * @name getWidth
- * @methodOf Kinetic.Rect.prototype
- */
-
-/**
- * get height
- * @name getHeight
- * @methodOf Kinetic.Rect.prototype
- */
->>>>>>> b025767a
+
 ///////////////////////////////////////////////////////////////////////
 //  Circle
 ///////////////////////////////////////////////////////////////////////
@@ -4824,11 +4771,7 @@
 Kinetic.Global.extend(Kinetic.Image, Kinetic.Shape);
 
 // add getters setters
-<<<<<<< HEAD
-Kinetic.Node.addGettersSetters(Kinetic.Image, ['image', 'filter']);
-=======
-Kinetic.Node.addGettersSetters(Kinetic.Image, ['image', 'width', 'height']);
->>>>>>> b025767a
+Kinetic.Node.addGettersSetters(Kinetic.Image, ['image']);
 Kinetic.Node.addGetters(Kinetic.Image, ['crop']);
 
 /**
@@ -4850,22 +4793,6 @@
  * @methodOf Kinetic.Image.prototype
  */
 
-/**
-<<<<<<< HEAD
- * get filter
- * @name getFilter
-=======
- * get width
- * @name getWidth
- * @methodOf Kinetic.Image.prototype
- */
-
-/**
- * get height
- * @name getHeight
->>>>>>> b025767a
- * @methodOf Kinetic.Image.prototype
- */
 ///////////////////////////////////////////////////////////////////////
 //  Polygon
 ///////////////////////////////////////////////////////////////////////
@@ -5225,27 +5152,6 @@
  */
 
 /**
-<<<<<<< HEAD
- * set shadow of text or textbox
- * @name setShadow
- * @methodOf Kinetic.Text.prototype
- * @param {Object} config
-=======
- * set width of text box
- * @name setWidth
- * @methodOf Kinetic.Text.prototype
- * @param {Number} width
- */
-
-/**
- * set height of text box
- * @name setHeight
- * @methodOf Kinetic.Text.prototype
- * @param {Number} height
->>>>>>> b025767a
- */
-
-/**
  * get font family
  * @name getFontFamily
  * @methodOf Kinetic.Text.prototype
@@ -5302,23 +5208,6 @@
 /**
  * get text
  * @name getText
- * @methodOf Kinetic.Text.prototype
- */
-
-/**
-<<<<<<< HEAD
- * get shadow of text or textbox
- * @name getShadow
-=======
- * get width of text box
- * @name getWidth
- * @methodOf Kinetic.Text.prototype
- */
-
-/**
- * get height of text box
- * @name getHeight
->>>>>>> b025767a
  * @methodOf Kinetic.Text.prototype
  */
 ///////////////////////////////////////////////////////////////////////
