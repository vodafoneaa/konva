suite('TouchEvents', function() {

    // ======================================================
    test('stage content touch events', function() {
    var stage = addStage();
    var layer = new Konva.Layer();
    var circle = new Konva.Circle({
        x: 100,
        y: 100,
        radius: 70,
        fill: 'green',
        stroke: 'black',
        strokeWidth: 4,
        name: 'myCircle'
    });

    layer.add(circle);
    stage.add(layer);

<<<<<<< HEAD
    var circleTouchstart =
        circleTouchend =
        stageContentTouchstart =
        stageContentTouchend =
        stageContentTouchmove =
        stageContentTap =
        stageContentDbltap =
        0;
=======
    var circleTouchstart = (circleTouchend = stageContentTouchstart = stageContentTouchend = stageContentTouchmove = stageContentTap = stageContentDbltap = 0);
>>>>>>> 8397de48

    var top = stage.content.getBoundingClientRect().top;


    circle.on('touchstart', function() {
      circleTouchstart++;
    });

    circle.on('touchend', function() {
      circleTouchend++;
    });

    stage.on('contentTouchstart', function() {
      stageContentTouchstart++;
    });

    stage.on('contentTouchend', function() {
      stageContentTouchend++;
    });

    stage.on('contentTouchmove', function() {
      stageContentTouchmove++;
    });

    stage.on('contentTap', function() {
      stageContentTap++;
    });

    stage.on('contentDbltap', function() {
      stageContentDbltap++;
    });

    stage._touchstart({
<<<<<<< HEAD
        touches: [{
            clientX: 100,
            clientY: 100 + top
        }]
=======
      touches: [
        {
          clientX: 100,
          clientY: 100 + top
        }
      ]
>>>>>>> 8397de48
    });

    stage._touchend({
        touches: []
    });

    assert.equal(circleTouchstart, 1, 1);
    assert.equal(circleTouchend, 1, 2);
    assert.equal(stageContentTouchstart, 1, 3);
    assert.equal(stageContentTouchend, 1, 4);
    assert.equal(stageContentDbltap, 0, 5);

    stage._touchstart({
<<<<<<< HEAD
        touches: [{
            clientX: 1,
            clientY: 1 + top
        }]
=======
      touches: [
        {
          clientX: 1,
          clientY: 1 + top
        }
      ]
>>>>>>> 8397de48
    });
    stage._touchend({
        touches: []
    });

    assert.equal(stageContentTouchstart, 2, 6);
    assert.equal(stageContentTouchend, 2, 7);
    assert.equal(stageContentDbltap, 1, 8);

  });


    // ======================================================
    test('touchstart touchend touchmove tap dbltap', function(done) {
        var stage = addStage();
        var layer = new Konva.Layer();
        var circle = new Konva.Circle({
            x: stage.getWidth() / 2,
            y: stage.getHeight() / 2,
            radius: 70,
            fill: 'red',
            stroke: 'black',
            strokeWidth: 4
        });


        // mobile events
        var touchstart = false;
        var touchend = false;
        var tap = false;
        var touchmove = false;
        var dbltap = false;


        /*
         * mobile
         */
        circle.on('touchstart', function() {
            touchstart = true;
            //log('touchstart');
            //alert('touchstart')
        });

        circle.on('touchend', function() {
            touchend = true;
            //alert('touchend')
            //log('touchend');
        });

<<<<<<< HEAD
        circle.on('touchmove', function() {
            touchmove = true;
            //log('touchmove');
        });
=======
    // touchstart circle
    stage._touchstart({
      touches: [
        {
          clientX: 289,
          clientY: 100 + top
        }
      ],
      preventDefault: function() {}
    });
>>>>>>> 8397de48

        circle.on('tap', function(evt) {
            tap = true;
            //log('tap');
        });

        circle.on('dbltap', function() {
            dbltap = true;
            //log('dbltap');
        });

        layer.add(circle);
        stage.add(layer);

<<<<<<< HEAD
        var top = stage.content.getBoundingClientRect().top;
=======
    // touchstart circle
    stage._touchstart({
      touches: [
        {
          clientX: 289,
          clientY: 100 + top
        }
      ],
      preventDefault: function() {}
    });
>>>>>>> 8397de48

        // reset inDoubleClickWindow
        Konva.inDblClickWindow = false;

<<<<<<< HEAD
        // touchstart circle
        stage._touchstart({
            touches: [{
                clientX: 289,
                clientY: 100 + top,
            }],
            preventDefault: function() {
            }
        });

        assert(touchstart, '8) touchstart should be true');
        assert(!touchmove, '8) touchmove should be false');
        assert(!touchend, '8) touchend should be false');
        assert(!tap, '8) tap should be false');
        assert(!dbltap, '8) dbltap should be false');

        // touchend circle
        stage._touchend({
            touches: [],
            preventDefault: function() {
            }
        });
        // end drag is tied to document mouseup and touchend event
        // which can't be simulated.  call _endDrag manually
        //Konva.DD._endDrag();

        assert(touchstart, '9) touchstart should be true');
        assert(!touchmove, '9) touchmove should be false');
        assert(touchend, '9) touchend should be true');
        assert(tap, '9) tap should be true');
        assert(!dbltap, '9) dbltap should be false');

        // touchstart circle
        stage._touchstart({
            touches: [{
                clientX: 289,
                clientY: 100 + top,
            }],
            preventDefault: function() {
            }
        });
=======
    // touchend circle to triger dbltap
    stage._touchend({
      touches: [],
      preventDefault: function() {}
    });
    // end drag is tied to document mouseup and touchend event
    // which can't be simulated.  call _endDrag manually
    //Konva.DD._endDrag();

    assert(touchstart, '11) touchstart should be true');
    assert(!touchmove, '11) touchmove should be false');
    assert(touchend, '11) touchend should be true');
    assert(tap, '11) tap should be true');
    assert(dbltap, '11) dbltap should be true');

    setTimeout(function() {
      // touchmove circle
      stage._touchmove({
        touches: [
          {
            clientX: 290,
            clientY: 100 + top
          }
        ],
        preventDefault: function() {}
      });

      assert(touchstart, '12) touchstart should be true');
      assert(touchmove, '12) touchmove should be true');
      assert(touchend, '12) touchend should be true');
      assert(tap, '12) tap should be true');
      assert(dbltap, '12) dbltap should be true');

      done();
    }, 17);
  });

  // test for https://github.com/konvajs/konva/issues/156
  test('touchstart out of shape, then touch end inside shape', function() {
    var stage = addStage();
    var layer = new Konva.Layer();
    var circle = new Konva.Circle({
      x: 100,
      y: 100,
      radius: 70,
      fill: 'green',
      stroke: 'black',
      strokeWidth: 4,
      name: 'myCircle'
    });

    layer.add(circle);
    stage.add(layer);

    var circleTouchend = (stageContentTouchstart = stageContentTouchend = 0);

    var top = stage.content.getBoundingClientRect().top;

    circle.on('touchend', function() {
      circleTouchend++;
    });
>>>>>>> 8397de48

        assert(touchstart, '10) touchstart should be true');
        assert(!touchmove, '10) touchmove should be false');
        assert(touchend, '10) touchend should be true');
        assert(tap, '10) tap should be true');
        assert(!dbltap, '10) dbltap should be false');

<<<<<<< HEAD
        // touchend circle to triger dbltap
        stage._touchend({
            touches: [],
            preventDefault: function() {
            }
        });
        // end drag is tied to document mouseup and touchend event
        // which can't be simulated.  call _endDrag manually
        //Konva.DD._endDrag();

        assert(touchstart, '11) touchstart should be true');
        assert(!touchmove, '11) touchmove should be false');
        assert(touchend, '11) touchend should be true');
        assert(tap, '11) tap should be true');
        assert(dbltap, '11) dbltap should be true');

        setTimeout(function() {
            // touchmove circle
            stage._touchmove({
                touches: [{
                    clientX: 290,
                    clientY: 100 + top,
                }],
                preventDefault: function() {
                }
            });

            assert(touchstart, '12) touchstart should be true');
            assert(touchmove, '12) touchmove should be true');
            assert(touchend, '12) touchend should be true');
            assert(tap, '12) tap should be true');
            assert(dbltap, '12) dbltap should be true');

            done();
        }, 17);
    });

    // test for https://github.com/konvajs/konva/issues/156
    test("touchstart out of shape, then touch end inside shape", function() {
      var stage = addStage();
      var layer = new Konva.Layer();
      var circle = new Konva.Circle({
          x: 100,
          y: 100,
          radius: 70,
          fill: 'green',
          stroke: 'black',
          strokeWidth: 4,
          name: 'myCircle'
      });

      layer.add(circle);
      stage.add(layer);

      var circleTouchend =
          stageContentTouchstart =
          stageContentTouchend =
          0;

      var top = stage.content.getBoundingClientRect().top;

      circle.on('touchend', function() {
        circleTouchend++;
      });

      stage.on('contentTouchstart', function() {
        stageContentTouchstart++;
      });

      stage.on('contentTouchend', function() {
        stageContentTouchend++;
      });

      stage._touchstart({
          touches: [{
              clientX: 1,
              clientY: 1 + top
          }]
      });

      stage._touchend({
        touches: [{
            clientX: 100,
            clientY: 100 + top
        }]
      });

      assert.equal(stageContentTouchstart, 1);
      assert.equal(stageContentTouchend, 1);
      assert.equal(circleTouchend, 1);
=======
    stage.on('contentTouchend', function() {
      stageContentTouchend++;
    });

    stage._touchstart({
      touches: [
        {
          clientX: 1,
          clientY: 1 + top
        }
      ]
    });

    stage._touchend({
      touches: [
        {
          clientX: 100,
          clientY: 100 + top
        }
      ]
>>>>>>> 8397de48
    });
});<|MERGE_RESOLUTION|>--- conflicted
+++ resolved
@@ -1,37 +1,24 @@
 suite('TouchEvents', function() {
-
-    // ======================================================
-    test('stage content touch events', function() {
+  // ======================================================
+  test('stage content touch events', function() {
     var stage = addStage();
     var layer = new Konva.Layer();
     var circle = new Konva.Circle({
-        x: 100,
-        y: 100,
-        radius: 70,
-        fill: 'green',
-        stroke: 'black',
-        strokeWidth: 4,
-        name: 'myCircle'
+      x: 100,
+      y: 100,
+      radius: 70,
+      fill: 'green',
+      stroke: 'black',
+      strokeWidth: 4,
+      name: 'myCircle'
     });
 
     layer.add(circle);
     stage.add(layer);
 
-<<<<<<< HEAD
-    var circleTouchstart =
-        circleTouchend =
-        stageContentTouchstart =
-        stageContentTouchend =
-        stageContentTouchmove =
-        stageContentTap =
-        stageContentDbltap =
-        0;
-=======
     var circleTouchstart = (circleTouchend = stageContentTouchstart = stageContentTouchend = stageContentTouchmove = stageContentTap = stageContentDbltap = 0);
->>>>>>> 8397de48
 
     var top = stage.content.getBoundingClientRect().top;
-
 
     circle.on('touchstart', function() {
       circleTouchstart++;
@@ -62,23 +49,16 @@
     });
 
     stage._touchstart({
-<<<<<<< HEAD
-        touches: [{
-            clientX: 100,
-            clientY: 100 + top
-        }]
-=======
       touches: [
         {
           clientX: 100,
           clientY: 100 + top
         }
       ]
->>>>>>> 8397de48
-    });
-
-    stage._touchend({
-        touches: []
+    });
+
+    stage._touchend({
+      touches: []
     });
 
     assert.equal(circleTouchstart, 1, 1);
@@ -88,74 +68,80 @@
     assert.equal(stageContentDbltap, 0, 5);
 
     stage._touchstart({
-<<<<<<< HEAD
-        touches: [{
-            clientX: 1,
-            clientY: 1 + top
-        }]
-=======
       touches: [
         {
           clientX: 1,
           clientY: 1 + top
         }
       ]
->>>>>>> 8397de48
-    });
-    stage._touchend({
-        touches: []
+    });
+    stage._touchend({
+      touches: []
     });
 
     assert.equal(stageContentTouchstart, 2, 6);
     assert.equal(stageContentTouchend, 2, 7);
     assert.equal(stageContentDbltap, 1, 8);
-
   });
 
-
-    // ======================================================
-    test('touchstart touchend touchmove tap dbltap', function(done) {
-        var stage = addStage();
-        var layer = new Konva.Layer();
-        var circle = new Konva.Circle({
-            x: stage.getWidth() / 2,
-            y: stage.getHeight() / 2,
-            radius: 70,
-            fill: 'red',
-            stroke: 'black',
-            strokeWidth: 4
-        });
-
-
-        // mobile events
-        var touchstart = false;
-        var touchend = false;
-        var tap = false;
-        var touchmove = false;
-        var dbltap = false;
-
-
-        /*
+  // ======================================================
+  test('touchstart touchend touchmove tap dbltap', function(done) {
+    var stage = addStage();
+    var layer = new Konva.Layer();
+    var circle = new Konva.Circle({
+      x: stage.getWidth() / 2,
+      y: stage.getHeight() / 2,
+      radius: 70,
+      fill: 'red',
+      stroke: 'black',
+      strokeWidth: 4
+    });
+
+    // mobile events
+    var touchstart = false;
+    var touchend = false;
+    var tap = false;
+    var touchmove = false;
+    var dbltap = false;
+
+    /*
          * mobile
          */
-        circle.on('touchstart', function() {
-            touchstart = true;
-            //log('touchstart');
-            //alert('touchstart')
-        });
-
-        circle.on('touchend', function() {
-            touchend = true;
-            //alert('touchend')
-            //log('touchend');
-        });
-
-<<<<<<< HEAD
-        circle.on('touchmove', function() {
-            touchmove = true;
-            //log('touchmove');
-        });
-=======
+    circle.on('touchstart', function() {
+      touchstart = true;
+      //log('touchstart');
+      //alert('touchstart')
+    });
+
+    circle.on('touchend', function() {
+      touchend = true;
+      //alert('touchend')
+      //log('touchend');
+    });
+
+    circle.on('touchmove', function() {
+      touchmove = true;
+      //log('touchmove');
+    });
+
+    circle.on('tap', function(evt) {
+      tap = true;
+      //log('tap');
+    });
+
+    circle.on('dbltap', function() {
+      dbltap = true;
+      //log('dbltap');
+    });
+
+    layer.add(circle);
+    stage.add(layer);
+
+    var top = stage.content.getBoundingClientRect().top;
+
+    // reset inDoubleClickWindow
+    Konva.inDblClickWindow = false;
+
     // touchstart circle
     stage._touchstart({
       touches: [
@@ -166,24 +152,28 @@
       ],
       preventDefault: function() {}
     });
->>>>>>> 8397de48
-
-        circle.on('tap', function(evt) {
-            tap = true;
-            //log('tap');
-        });
-
-        circle.on('dbltap', function() {
-            dbltap = true;
-            //log('dbltap');
-        });
-
-        layer.add(circle);
-        stage.add(layer);
-
-<<<<<<< HEAD
-        var top = stage.content.getBoundingClientRect().top;
-=======
+
+    assert(touchstart, '8) touchstart should be true');
+    assert(!touchmove, '8) touchmove should be false');
+    assert(!touchend, '8) touchend should be false');
+    assert(!tap, '8) tap should be false');
+    assert(!dbltap, '8) dbltap should be false');
+
+    // touchend circle
+    stage._touchend({
+      touches: [],
+      preventDefault: function() {}
+    });
+    // end drag is tied to document mouseup and touchend event
+    // which can't be simulated.  call _endDrag manually
+    //Konva.DD._endDrag();
+
+    assert(touchstart, '9) touchstart should be true');
+    assert(!touchmove, '9) touchmove should be false');
+    assert(touchend, '9) touchend should be true');
+    assert(tap, '9) tap should be true');
+    assert(!dbltap, '9) dbltap should be false');
+
     // touchstart circle
     stage._touchstart({
       touches: [
@@ -194,54 +184,13 @@
       ],
       preventDefault: function() {}
     });
->>>>>>> 8397de48
-
-        // reset inDoubleClickWindow
-        Konva.inDblClickWindow = false;
-
-<<<<<<< HEAD
-        // touchstart circle
-        stage._touchstart({
-            touches: [{
-                clientX: 289,
-                clientY: 100 + top,
-            }],
-            preventDefault: function() {
-            }
-        });
-
-        assert(touchstart, '8) touchstart should be true');
-        assert(!touchmove, '8) touchmove should be false');
-        assert(!touchend, '8) touchend should be false');
-        assert(!tap, '8) tap should be false');
-        assert(!dbltap, '8) dbltap should be false');
-
-        // touchend circle
-        stage._touchend({
-            touches: [],
-            preventDefault: function() {
-            }
-        });
-        // end drag is tied to document mouseup and touchend event
-        // which can't be simulated.  call _endDrag manually
-        //Konva.DD._endDrag();
-
-        assert(touchstart, '9) touchstart should be true');
-        assert(!touchmove, '9) touchmove should be false');
-        assert(touchend, '9) touchend should be true');
-        assert(tap, '9) tap should be true');
-        assert(!dbltap, '9) dbltap should be false');
-
-        // touchstart circle
-        stage._touchstart({
-            touches: [{
-                clientX: 289,
-                clientY: 100 + top,
-            }],
-            preventDefault: function() {
-            }
-        });
-=======
+
+    assert(touchstart, '10) touchstart should be true');
+    assert(!touchmove, '10) touchmove should be false');
+    assert(touchend, '10) touchend should be true');
+    assert(tap, '10) tap should be true');
+    assert(!dbltap, '10) dbltap should be false');
+
     // touchend circle to triger dbltap
     stage._touchend({
       touches: [],
@@ -303,106 +252,11 @@
     circle.on('touchend', function() {
       circleTouchend++;
     });
->>>>>>> 8397de48
-
-        assert(touchstart, '10) touchstart should be true');
-        assert(!touchmove, '10) touchmove should be false');
-        assert(touchend, '10) touchend should be true');
-        assert(tap, '10) tap should be true');
-        assert(!dbltap, '10) dbltap should be false');
-
-<<<<<<< HEAD
-        // touchend circle to triger dbltap
-        stage._touchend({
-            touches: [],
-            preventDefault: function() {
-            }
-        });
-        // end drag is tied to document mouseup and touchend event
-        // which can't be simulated.  call _endDrag manually
-        //Konva.DD._endDrag();
-
-        assert(touchstart, '11) touchstart should be true');
-        assert(!touchmove, '11) touchmove should be false');
-        assert(touchend, '11) touchend should be true');
-        assert(tap, '11) tap should be true');
-        assert(dbltap, '11) dbltap should be true');
-
-        setTimeout(function() {
-            // touchmove circle
-            stage._touchmove({
-                touches: [{
-                    clientX: 290,
-                    clientY: 100 + top,
-                }],
-                preventDefault: function() {
-                }
-            });
-
-            assert(touchstart, '12) touchstart should be true');
-            assert(touchmove, '12) touchmove should be true');
-            assert(touchend, '12) touchend should be true');
-            assert(tap, '12) tap should be true');
-            assert(dbltap, '12) dbltap should be true');
-
-            done();
-        }, 17);
-    });
-
-    // test for https://github.com/konvajs/konva/issues/156
-    test("touchstart out of shape, then touch end inside shape", function() {
-      var stage = addStage();
-      var layer = new Konva.Layer();
-      var circle = new Konva.Circle({
-          x: 100,
-          y: 100,
-          radius: 70,
-          fill: 'green',
-          stroke: 'black',
-          strokeWidth: 4,
-          name: 'myCircle'
-      });
-
-      layer.add(circle);
-      stage.add(layer);
-
-      var circleTouchend =
-          stageContentTouchstart =
-          stageContentTouchend =
-          0;
-
-      var top = stage.content.getBoundingClientRect().top;
-
-      circle.on('touchend', function() {
-        circleTouchend++;
-      });
-
-      stage.on('contentTouchstart', function() {
-        stageContentTouchstart++;
-      });
-
-      stage.on('contentTouchend', function() {
-        stageContentTouchend++;
-      });
-
-      stage._touchstart({
-          touches: [{
-              clientX: 1,
-              clientY: 1 + top
-          }]
-      });
-
-      stage._touchend({
-        touches: [{
-            clientX: 100,
-            clientY: 100 + top
-        }]
-      });
-
-      assert.equal(stageContentTouchstart, 1);
-      assert.equal(stageContentTouchend, 1);
-      assert.equal(circleTouchend, 1);
-=======
+
+    stage.on('contentTouchstart', function() {
+      stageContentTouchstart++;
+    });
+
     stage.on('contentTouchend', function() {
       stageContentTouchend++;
     });
@@ -423,6 +277,10 @@
           clientY: 100 + top
         }
       ]
->>>>>>> 8397de48
-    });
+    });
+
+    assert.equal(stageContentTouchstart, 1);
+    assert.equal(stageContentTouchend, 1);
+    assert.equal(circleTouchend, 1);
+  });
 });