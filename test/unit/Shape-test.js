--- conflicted
+++ resolved
@@ -342,7 +342,7 @@
         assert.equal(circle.getStrokeScaleEnabled(), false);
 
         layer.draw();
-        var trace = layer.getContext().getTrace();
+//        var trace = layer.getContext().getTrace();
 
         circle.fillEnabled(false);
         assert.equal(circle.getFillEnabled(), false, 'fillEnabled should be false');
@@ -437,14 +437,13 @@
   });
 
 
-<<<<<<< HEAD
     // ======================================================
     test('fill and stroke with opacity', function(){
         var stage = addStage();
 
-        var layer = new Kinetic.Layer();
-
-        var rect = new Kinetic.Rect({
+        var layer = new Konva.Layer();
+
+        var rect = new Konva.Rect({
             x: 100,
             y: 50,
             width: 100,
@@ -478,33 +477,15 @@
         context.fillRect(105, 55, 90, 40);
 
         compareLayerAndCanvas(layer, canvas, 10);
-=======
-    var layer = new Konva.Layer();
-
-    var rect = new Konva.Rect({
-      x: 100,
-      y: 50,
-      width: 100,
-      height: 50,
-      fill: 'green',
-      stroke: 'red',
-      strokeWidth: 20,
-      opacity: 0.5,
-      shadowColor: 'black',
-      shadowBlur: 10,
-      shadowOffset: {x:10, y:10},
-      shadowOpacity: 0.5,
-      draggable: true
->>>>>>> 0dad2412
     });
 
     // ======================================================
     test('fill and stroke with shadow', function(){
         var stage = addStage();
 
-        var layer = new Kinetic.Layer();
-
-        var rect = new Kinetic.Rect({
+        var layer = new Konva.Layer();
+
+        var rect = new Konva.Rect({
             x: 100,
             y: 50,
             width: 100,
@@ -561,9 +542,9 @@
         stage.bufferCanvas._canvas.style.position = 'relative';
 
         document.body.appendChild(stage.bufferCanvas._canvas);
-        var layer = new Kinetic.Layer();
-
-        var rect = new Kinetic.Rect({
+        var layer = new Konva.Layer();
+
+        var rect = new Konva.Rect({
             x: 100,
             y: 50,
             width: 100,
